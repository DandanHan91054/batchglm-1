{
 "cells": [
  {
   "cell_type": "code",
   "execution_count": 1,
   "metadata": {},
   "outputs": [],
   "source": [
    "import os\n",
    "import datetime\n",
    "import numpy as np\n",
    "import pprint\n",
    "\n",
    "import logging\n",
    "import warnings\n",
    "\n",
    "%load_ext autoreload\n",
    "%autoreload 2"
   ]
  },
  {
   "cell_type": "markdown",
   "metadata": {},
   "source": [
    "## Import batchglm"
   ]
  },
  {
   "cell_type": "code",
   "execution_count": 2,
   "metadata": {},
<<<<<<< HEAD
   "outputs": [],
   "source": [
    "import batchglm.api as glm"
   ]
  },
  {
   "cell_type": "code",
   "execution_count": 3,
   "metadata": {},
=======
>>>>>>> 139118fb
   "outputs": [],
   "source": [
    "import batchglm.api as glm\n",
    "\n",
    "np.warnings.filterwarnings(\"ignore\")\n",
    "warnings.filterwarnings(\"ignore\", category=DeprecationWarning, module=\"tensorflow\")\n",
    "logging.getLogger(\"tensorflow\").setLevel(logging.INFO)\n",
    "logging.getLogger(\"batchglm\").setLevel(logging.INFO)\n",
    "logging.getLogger(\"diffxpy\").setLevel(logging.INFO)"
   ]
  },
  {
   "cell_type": "markdown",
   "metadata": {},
   "source": [
    "## Simulate some data"
   ]
  },
  {
   "cell_type": "code",
   "execution_count": 3,
   "metadata": {},
   "outputs": [],
   "source": [
    "sim = glm.models.glm_nb.Simulator(num_features=100)\n",
    "sim.generate()"
   ]
  },
  {
   "cell_type": "markdown",
   "metadata": {},
   "source": [
    "### Simulated model data:"
   ]
  },
  {
   "cell_type": "code",
   "execution_count": 4,
   "metadata": {},
   "outputs": [
    {
     "data": {
      "text/plain": [
       "<xarray.DataArray 'X' (observations: 1000, features: 100)>\n",
<<<<<<< HEAD
       "array([[ 592,  446,  472, ...,  686,  166,  460],\n",
       "       [1040,  436,  545, ..., 1999, 1014,  548],\n",
       "       [ 355, 1246, 1169, ...,  362,  111,  260],\n",
       "       ...,\n",
       "       [ 351,  487, 2142, ...,   43,  664, 1656],\n",
       "       [ 836,  397, 1643, ...,  339,  729, 1277],\n",
       "       [ 406,  752, 1903, ...,  136, 1616,  538]])\n",
=======
       "array([[ 389,  866,  817, ...,   21,  311,  507],\n",
       "       [ 175,   79, 2425, ...,  695,  115, 1407],\n",
       "       [ 512,  192,  706, ...,  638,  305,  391],\n",
       "       ...,\n",
       "       [ 217,  237,  752, ...,   31,   21, 1340],\n",
       "       [ 411,  851, 1105, ...,  151, 1066,  326],\n",
       "       [  35,  429, 1331, ...,  430,  527,  445]])\n",
>>>>>>> 139118fb
       "Dimensions without coordinates: observations, features"
      ]
     },
     "execution_count": 4,
     "metadata": {},
     "output_type": "execute_result"
    }
   ],
   "source": [
    "sim.X"
   ]
  },
  {
   "cell_type": "code",
   "execution_count": 5,
   "metadata": {},
   "outputs": [
    {
     "data": {
      "text/plain": [
       "array([[1., 0., 0., 0., 0.],\n",
       "       [1., 0., 0., 0., 1.],\n",
       "       [1., 0., 0., 1., 0.],\n",
       "       [1., 0., 1., 0., 0.],\n",
       "       [1., 1., 0., 0., 0.],\n",
       "       [1., 1., 0., 0., 1.],\n",
       "       [1., 1., 0., 1., 0.],\n",
       "       [1., 1., 1., 0., 0.]])"
      ]
     },
     "execution_count": 5,
     "metadata": {},
     "output_type": "execute_result"
    }
   ],
   "source": [
    "np.unique(sim.design_loc, axis=0)"
   ]
  },
  {
   "cell_type": "code",
   "execution_count": 6,
   "metadata": {},
   "outputs": [
    {
     "data": {
      "text/plain": [
       "array([[1., 0., 0., 0., 0.],\n",
       "       [1., 0., 0., 0., 1.],\n",
       "       [1., 0., 0., 1., 0.],\n",
       "       [1., 0., 1., 0., 0.],\n",
       "       [1., 1., 0., 0., 0.],\n",
       "       [1., 1., 0., 0., 1.],\n",
       "       [1., 1., 0., 1., 0.],\n",
       "       [1., 1., 1., 0., 0.]])"
      ]
     },
     "execution_count": 6,
     "metadata": {},
     "output_type": "execute_result"
    }
   ],
   "source": [
    "np.unique(sim.design_scale, axis=0)"
   ]
  },
  {
   "cell_type": "markdown",
   "metadata": {},
   "source": [
    "### The parameters used to generate this data:"
   ]
  },
  {
   "cell_type": "code",
   "execution_count": 7,
   "metadata": {},
   "outputs": [
    {
     "data": {
      "text/plain": [
       "<xarray.DataArray (design_loc_params: 5, features: 100)>\n",
<<<<<<< HEAD
       "array([[ 6.236370e+00,  6.249975e+00,  6.285998e+00, ...,  6.228511e+00,\n",
       "         6.257668e+00,  6.326149e+00],\n",
       "       [ 2.049018e-01,  2.693441e-01,  6.121345e-01, ...,  5.915393e-01,\n",
       "         6.811870e-01, -4.860269e-03],\n",
       "       [ 3.234056e-01,  1.514454e-02,  4.739485e-02, ...,  1.575983e-01,\n",
       "         3.081887e-01,  5.101046e-01],\n",
       "       [ 1.487480e-02,  7.693484e-03, -3.710693e-01, ..., -9.910821e-02,\n",
       "         6.230951e-01,  5.508496e-02],\n",
       "       [ 2.107061e-01,  2.657196e-02,  5.290659e-01, ..., -6.421812e-01,\n",
       "        -8.659752e-02,  6.675474e-01]])\n",
=======
       "array([[ 6.222576,  6.226537,  6.20859 , ...,  6.204558,  6.150603,  6.240276],\n",
       "       [-0.473377, -0.642484,  0.469219, ...,  0.201821, -0.653018,  0.511569],\n",
       "       [-0.194697,  0.457161,  0.053068, ...,  0.533112, -0.02738 ,  0.58755 ],\n",
       "       [ 0.093967,  0.524487,  0.640611, ...,  0.653832,  0.524259, -0.120332],\n",
       "       [-0.235269,  0.249332, -0.299407, ...,  0.594625,  0.107086, -0.237646]])\n",
>>>>>>> 139118fb
       "Coordinates:\n",
       "  * design_loc_params  (design_loc_params) object 'Intercept' ... 'batch[T.3]'\n",
       "Dimensions without coordinates: features"
      ]
     },
     "execution_count": 7,
     "metadata": {},
     "output_type": "execute_result"
    }
   ],
   "source": [
    "sim.par_link_loc"
   ]
  },
  {
   "cell_type": "code",
   "execution_count": 8,
   "metadata": {},
   "outputs": [
    {
     "data": {
      "text/plain": [
       "<xarray.DataArray (design_scale_params: 5, features: 100)>\n",
<<<<<<< HEAD
       "array([[ 0.663148,  0.388968, -0.029529, ...,  0.533484,  0.523392,  0.330428],\n",
       "       [ 0.430409,  0.641547,  0.270136, ..., -0.093337,  0.65314 ,  0.055318],\n",
       "       [ 0.3044  ,  0.475201,  0.449178, ..., -0.258936,  0.582445, -0.088318],\n",
       "       [ 0.487693,  0.435016,  0.588147, ...,  0.231171,  0.336771, -0.341528],\n",
       "       [-0.576247, -0.144176,  0.43414 , ..., -0.504932,  0.433781,  0.677088]])\n",
=======
       "array([[ 0.655315,  0.378489,  0.038847, ..., -0.296621, -0.199702,  0.48456 ],\n",
       "       [ 0.007845, -0.205828, -0.300329, ..., -0.622069, -0.254032, -0.486774],\n",
       "       [ 0.431506, -0.057484,  0.671505, ..., -0.632874,  0.273627,  0.254541],\n",
       "       [ 0.09804 ,  0.615998,  0.479533, ...,  0.684174,  0.367564,  0.555351],\n",
       "       [-0.420474,  0.402405,  0.68731 , ..., -0.656742, -0.359149,  0.649688]])\n",
>>>>>>> 139118fb
       "Coordinates:\n",
       "  * design_scale_params  (design_scale_params) object 'Intercept' ... 'batch[T.3]'\n",
       "Dimensions without coordinates: features"
      ]
     },
     "execution_count": 8,
     "metadata": {},
     "output_type": "execute_result"
    }
   ],
   "source": [
    "sim.par_link_scale"
   ]
  },
  {
   "cell_type": "markdown",
   "metadata": {},
   "source": [
    "## Estimate the model"
   ]
  },
  {
   "cell_type": "code",
   "execution_count": 9,
   "metadata": {},
   "outputs": [],
   "source": [
    "X = sim.X\n",
    "design_loc = sim.design_loc\n",
    "design_scale = sim.design_scale\n",
    "\n",
    "# input data\n",
    "input_data = glm.models.glm_nb.InputData.new(data=X, design_loc=design_loc, design_scale=design_scale)"
<<<<<<< HEAD
   ]
  },
  {
   "cell_type": "code",
   "execution_count": 13,
   "metadata": {},
   "outputs": [
    {
     "data": {
      "text/plain": [
       "[batchglm.models.base_glm.input.InputData object at 0x7f0d4787c320]: data=<xarray.Dataset>\n",
       "    Dimensions:              (design_loc_params: 5, design_scale_params: 5, features: 100, loc_params: 5, observations: 1000, scale_params: 5)\n",
       "    Coordinates:\n",
       "      * observations         (observations) int64 0 1 2 3 4 ... 995 996 997 998 999\n",
       "        feature_allzero      (features) bool False False False ... False False False\n",
       "      * features             (features) int64 0 1 2 3 4 5 6 ... 93 94 95 96 97 98 99\n",
       "      * design_loc_params    (design_loc_params) object 'Intercept' ... 'batch[T.3]'\n",
       "      * design_scale_params  (design_scale_params) object 'Intercept' ... 'batch[T.3]'\n",
       "        loc_params           (design_loc_params) object 'Intercept' ... 'batch[T.3]'\n",
       "        scale_params         (design_scale_params) object 'Intercept' ... 'batch[T.3]'\n",
       "    Data variables:\n",
       "        X                    (observations, features) int64 592 446 472 ... 1616 538\n",
       "        design_loc           (observations, design_loc_params) float64 1.0 ... 1.0\n",
       "        design_scale         (observations, design_scale_params) float64 1.0 ... 1.0\n",
       "        constraints_loc      (design_loc_params, loc_params) float64 1.0 0.0 ... 1.0\n",
       "        constraints_scale    (design_scale_params, scale_params) float64 1.0 ... 1.0"
      ]
     },
     "execution_count": 13,
     "metadata": {},
     "output_type": "execute_result"
    }
   ],
   "source": [
    "input_data"
=======
>>>>>>> 139118fb
   ]
  },
  {
   "cell_type": "markdown",
   "metadata": {},
   "source": [
    "### set up estimator:"
   ]
  },
  {
   "cell_type": "code",
<<<<<<< HEAD
   "execution_count": 12,
   "metadata": {},
   "outputs": [
    {
     "ename": "TypeError",
     "evalue": "'NoneType' object is not subscriptable",
     "output_type": "error",
     "traceback": [
      "\u001b[0;31m---------------------------------------------------------------------------\u001b[0m",
      "\u001b[0;31mTypeError\u001b[0m                                 Traceback (most recent call last)",
      "\u001b[0;32m<ipython-input-12-4947ae74a0c3>\u001b[0m in \u001b[0;36m<module>\u001b[0;34m\u001b[0m\n\u001b[0;32m----> 1\u001b[0;31m \u001b[0mestimator\u001b[0m \u001b[0;34m=\u001b[0m \u001b[0mglm\u001b[0m\u001b[0;34m.\u001b[0m\u001b[0mmodels\u001b[0m\u001b[0;34m.\u001b[0m\u001b[0mglm_nb\u001b[0m\u001b[0;34m.\u001b[0m\u001b[0mEstimator\u001b[0m\u001b[0;34m(\u001b[0m\u001b[0minput_data\u001b[0m\u001b[0;34m)\u001b[0m\u001b[0;34m\u001b[0m\u001b[0;34m\u001b[0m\u001b[0m\n\u001b[0m\u001b[1;32m      2\u001b[0m \u001b[0;31m#estimator.initialize()\u001b[0m\u001b[0;34m\u001b[0m\u001b[0;34m\u001b[0m\u001b[0;34m\u001b[0m\u001b[0m\n",
      "\u001b[0;32m~/Praktikum/batchglm/batchglm/train/tf/glm_nb/estimator.py\u001b[0m in \u001b[0;36m__init__\u001b[0;34m(self, input_data, batch_size, graph, init_model, init_a, init_b, quick_scale, model, provide_optimizers, provide_batched, termination_type, extended_summary, dtype)\u001b[0m\n\u001b[1;32m    116\u001b[0m             \u001b[0mextended_summary\u001b[0m\u001b[0;34m=\u001b[0m\u001b[0mextended_summary\u001b[0m\u001b[0;34m,\u001b[0m\u001b[0;34m\u001b[0m\u001b[0;34m\u001b[0m\u001b[0m\n\u001b[1;32m    117\u001b[0m             \u001b[0mnoise_model\u001b[0m\u001b[0;34m=\u001b[0m\u001b[0;34m\"nb\"\u001b[0m\u001b[0;34m,\u001b[0m\u001b[0;34m\u001b[0m\u001b[0;34m\u001b[0m\u001b[0m\n\u001b[0;32m--> 118\u001b[0;31m             \u001b[0mdtype\u001b[0m\u001b[0;34m=\u001b[0m\u001b[0mdtype\u001b[0m\u001b[0;34m\u001b[0m\u001b[0;34m\u001b[0m\u001b[0m\n\u001b[0m\u001b[1;32m    119\u001b[0m         )\n\u001b[1;32m    120\u001b[0m \u001b[0;34m\u001b[0m\u001b[0m\n",
      "\u001b[0;32m~/Praktikum/batchglm/batchglm/train/tf/base_glm_all/estimator.py\u001b[0m in \u001b[0;36m__init__\u001b[0;34m(self, input_data, batch_size, graph, init_a, init_b, model, provide_optimizers, provide_batched, termination_type, extended_summary, noise_model, dtype)\u001b[0m\n\u001b[1;32m    188\u001b[0m                 \u001b[0mextended_summary\u001b[0m\u001b[0;34m=\u001b[0m\u001b[0mextended_summary\u001b[0m\u001b[0;34m,\u001b[0m\u001b[0;34m\u001b[0m\u001b[0;34m\u001b[0m\u001b[0m\n\u001b[1;32m    189\u001b[0m                 \u001b[0mnoise_model\u001b[0m\u001b[0;34m=\u001b[0m\u001b[0mself\u001b[0m\u001b[0;34m.\u001b[0m\u001b[0mnoise_model\u001b[0m\u001b[0;34m,\u001b[0m\u001b[0;34m\u001b[0m\u001b[0;34m\u001b[0m\u001b[0m\n\u001b[0;32m--> 190\u001b[0;31m                 \u001b[0mdtype\u001b[0m\u001b[0;34m=\u001b[0m\u001b[0mdtype\u001b[0m\u001b[0;34m\u001b[0m\u001b[0;34m\u001b[0m\u001b[0m\n\u001b[0m\u001b[1;32m    191\u001b[0m             )\n\u001b[1;32m    192\u001b[0m \u001b[0;34m\u001b[0m\u001b[0m\n",
      "\u001b[0;32m~/Praktikum/batchglm/batchglm/train/tf/base_glm_all/estimator_graph.py\u001b[0m in \u001b[0;36m__init__\u001b[0;34m(self, fetch_fn, feature_isnonzero, num_observations, num_features, num_design_loc_params, num_design_scale_params, num_loc_params, num_scale_params, constraints_loc, constraints_scale, graph, batch_size, init_a, init_b, train_loc, train_scale, provide_optimizers, provide_batched, termination_type, extended_summary, noise_model, dtype)\u001b[0m\n\u001b[1;32m    514\u001b[0m             \u001b[0;31m# Check whether it is necessary to compute FIM:\u001b[0m\u001b[0;34m\u001b[0m\u001b[0;34m\u001b[0m\u001b[0;34m\u001b[0m\u001b[0m\n\u001b[1;32m    515\u001b[0m             \u001b[0;31m# The according sub-graphs are only compiled if this is needed during training.\u001b[0m\u001b[0;34m\u001b[0m\u001b[0;34m\u001b[0m\u001b[0;34m\u001b[0m\u001b[0m\n\u001b[0;32m--> 516\u001b[0;31m             \u001b[0;32mif\u001b[0m \u001b[0mprovide_optimizers\u001b[0m\u001b[0;34m[\u001b[0m\u001b[0;34m\"irls\"\u001b[0m\u001b[0;34m]\u001b[0m \u001b[0;32mor\u001b[0m \u001b[0mprovide_optimizers\u001b[0m\u001b[0;34m[\u001b[0m\u001b[0;34m\"irls_tr\"\u001b[0m\u001b[0;34m]\u001b[0m\u001b[0;34m:\u001b[0m\u001b[0;34m\u001b[0m\u001b[0;34m\u001b[0m\u001b[0m\n\u001b[0m\u001b[1;32m    517\u001b[0m                 \u001b[0mprovide_fim\u001b[0m \u001b[0;34m=\u001b[0m \u001b[0;32mTrue\u001b[0m\u001b[0;34m\u001b[0m\u001b[0;34m\u001b[0m\u001b[0m\n\u001b[1;32m    518\u001b[0m             \u001b[0;32melse\u001b[0m\u001b[0;34m:\u001b[0m\u001b[0;34m\u001b[0m\u001b[0;34m\u001b[0m\u001b[0m\n",
      "\u001b[0;31mTypeError\u001b[0m: 'NoneType' object is not subscriptable"
=======
   "execution_count": 10,
   "metadata": {},
   "outputs": [
    {
     "name": "stdout",
     "output_type": "stream",
     "text": [
      "INFO:tensorflow:Graph was finalized.\n",
      "INFO:tensorflow:Running local_init_op.\n",
      "INFO:tensorflow:Done running local_init_op.\n"
>>>>>>> 139118fb
     ]
    }
   ],
   "source": [
    "estimator = glm.models.glm_nb.Estimator(input_data)\n",
<<<<<<< HEAD
    "#estimator.initialize()"
=======
    "estimator.initialize()"
>>>>>>> 139118fb
   ]
  },
  {
   "cell_type": "markdown",
   "metadata": {},
   "source": [
    "### Now train:\n",
    "\n",
    "There are multiple possible training strategies:"
   ]
  },
  {
   "cell_type": "code",
   "execution_count": 11,
   "metadata": {},
   "outputs": [],
   "source": [
    "for i in estimator.TrainingStrategy:\n",
    "    print(i.name)"
   ]
  },
  {
   "cell_type": "markdown",
   "metadata": {},
   "source": [
    "Each one of them corresponds to a list of training options which will be passed to the estimator.train() function:"
   ]
  },
  {
   "cell_type": "markdown",
   "metadata": {},
   "source": [
    "This is not correct right now:\n",
    "Therefore, when choosing the training strategy \"DEFAULT\", the following call:\n",
    "```python\n",
    "estimator.train_sequence(\"DEFAULT\")\n",
    "```\n",
    "is equal to:\n",
    "```python\n",
    "estimator.train_sequence(estimator.TrainingStrategy.DEFAULT)\n",
    "```\n",
    "is equal to:\n",
    "```python\n",
    "estimator.train(\n",
    "    convergence_criteria = 't_test',\n",
    "    learning_rate = 0.1,\n",
    "    loss_window_size = 100,\n",
    "    optim_algo = 'ADAM',\n",
    "    stop_at_loss_change = 0.05,\n",
    "    use_batching = True\n",
    ")\n",
    "estimator.train(\n",
    "    convergence_criteria = 't_test',\n",
    "    learning_rate = 0.05,\n",
    "    loss_window_size = 10,\n",
    "    optim_algo = 'GD',\n",
    "    stop_at_loss_change = 0.05,\n",
    "    use_batching = False\n",
    ")\n",
    "```"
   ]
  },
  {
   "cell_type": "markdown",
   "metadata": {},
   "source": [
    "Now start the training sequence and let the estimator choose automatically the best training strategy:"
   ]
  },
  {
   "cell_type": "code",
   "execution_count": 19,
   "metadata": {},
   "outputs": [
    {
     "name": "stdout",
     "output_type": "stream",
     "text": [
      "INFO:tensorflow:Step: 0 loss: 733.262273 models converged 0\n",
      "INFO:tensorflow:Step: 1 loss: 729.109345, converged 0 in 0.554 sec., updated 100, {f: 0, g: 0, x: 0}\n",
      "INFO:tensorflow:Step: 2 loss: 728.679206, converged 0 in 0.153 sec., updated 100, {f: 0, g: 0, x: 0}\n",
      "INFO:tensorflow:Step: 3 loss: 728.671717, converged 3 in 0.147 sec., updated 100, {f: 3, g: 0, x: 0}\n",
      "INFO:tensorflow:Step: 4 loss: 728.671706, converged 94 in 0.158 sec., updated 94, {f: 88, g: 69, x: 46}\n",
      "INFO:tensorflow:Step: 5 loss: 728.671706, converged 100 in 0.151 sec., updated 6, {f: 6, g: 6, x: 3}\n"
     ]
    }
   ],
   "source": [
    "estimator.train_sequence(\"AUTO\")"
   ]
  },
  {
   "cell_type": "markdown",
   "metadata": {},
   "source": [
    "## Obtaining the results\n",
    "\n",
    "The fitted parameters can be retrieved by calling the corresponding parameters of `estimator`:"
   ]
  },
  {
   "cell_type": "code",
   "execution_count": 27,
   "metadata": {},
   "outputs": [
    {
     "ename": "ValueError",
     "evalue": "cannot add coordinates with new dimensions to a DataArray",
     "output_type": "error",
     "traceback": [
      "\u001b[0;31m---------------------------------------------------------------------------\u001b[0m",
      "\u001b[0;31mValueError\u001b[0m                                Traceback (most recent call last)",
      "\u001b[0;32m<ipython-input-27-70c745023cf3>\u001b[0m in \u001b[0;36m<module>\u001b[0;34m()\u001b[0m\n\u001b[0;32m----> 1\u001b[0;31m \u001b[0mestimator\u001b[0m\u001b[0;34m.\u001b[0m\u001b[0ma_var\u001b[0m\u001b[0;34m\u001b[0m\u001b[0m\n\u001b[0m",
      "\u001b[0;32m~/gitDevelopment/batchglm/batchglm/train/tf/base_glm_all/estimator.py\u001b[0m in \u001b[0;36ma_var\u001b[0;34m(self)\u001b[0m\n\u001b[1;32m    362\u001b[0m     \u001b[0;34m@\u001b[0m\u001b[0mproperty\u001b[0m\u001b[0;34m\u001b[0m\u001b[0m\n\u001b[1;32m    363\u001b[0m     \u001b[0;32mdef\u001b[0m \u001b[0ma_var\u001b[0m\u001b[0;34m(\u001b[0m\u001b[0mself\u001b[0m\u001b[0;34m)\u001b[0m\u001b[0;34m:\u001b[0m\u001b[0;34m\u001b[0m\u001b[0m\n\u001b[0;32m--> 364\u001b[0;31m         \u001b[0;32mreturn\u001b[0m \u001b[0mself\u001b[0m\u001b[0;34m.\u001b[0m\u001b[0mto_xarray\u001b[0m\u001b[0;34m(\u001b[0m\u001b[0;34m\"a_var\"\u001b[0m\u001b[0;34m,\u001b[0m \u001b[0mcoords\u001b[0m\u001b[0;34m=\u001b[0m\u001b[0mself\u001b[0m\u001b[0;34m.\u001b[0m\u001b[0minput_data\u001b[0m\u001b[0;34m.\u001b[0m\u001b[0mdata\u001b[0m\u001b[0;34m.\u001b[0m\u001b[0mcoords\u001b[0m\u001b[0;34m)\u001b[0m\u001b[0;34m\u001b[0m\u001b[0m\n\u001b[0m\u001b[1;32m    365\u001b[0m \u001b[0;34m\u001b[0m\u001b[0m\n\u001b[1;32m    366\u001b[0m     \u001b[0;34m@\u001b[0m\u001b[0mproperty\u001b[0m\u001b[0;34m\u001b[0m\u001b[0m\n",
      "\u001b[0;32m~/gitDevelopment/batchglm/batchglm/models/base/model.py\u001b[0m in \u001b[0;36mto_xarray\u001b[0;34m(self, parm, coords)\u001b[0m\n\u001b[1;32m     57\u001b[0m                 \u001b[0;32mfor\u001b[0m \u001b[0mi\u001b[0m \u001b[0;32min\u001b[0m \u001b[0moutput\u001b[0m\u001b[0;34m.\u001b[0m\u001b[0mdims\u001b[0m\u001b[0;34m:\u001b[0m\u001b[0;34m\u001b[0m\u001b[0m\n\u001b[1;32m     58\u001b[0m                     \u001b[0;32mif\u001b[0m \u001b[0mi\u001b[0m \u001b[0;32min\u001b[0m \u001b[0mcoords\u001b[0m\u001b[0;34m:\u001b[0m\u001b[0;34m\u001b[0m\u001b[0m\n\u001b[0;32m---> 59\u001b[0;31m                         \u001b[0moutput\u001b[0m\u001b[0;34m.\u001b[0m\u001b[0mcoords\u001b[0m\u001b[0;34m[\u001b[0m\u001b[0mi\u001b[0m\u001b[0;34m]\u001b[0m \u001b[0;34m=\u001b[0m \u001b[0mcoords\u001b[0m\u001b[0;34m[\u001b[0m\u001b[0mi\u001b[0m\u001b[0;34m]\u001b[0m\u001b[0;34m\u001b[0m\u001b[0m\n\u001b[0m\u001b[1;32m     60\u001b[0m         \u001b[0;32melse\u001b[0m\u001b[0;34m:\u001b[0m\u001b[0;34m\u001b[0m\u001b[0m\n\u001b[1;32m     61\u001b[0m             \u001b[0moutput\u001b[0m \u001b[0;34m=\u001b[0m \u001b[0;34m{\u001b[0m\u001b[0mkey\u001b[0m\u001b[0;34m:\u001b[0m \u001b[0;34m(\u001b[0m\u001b[0mshapes\u001b[0m\u001b[0;34m[\u001b[0m\u001b[0mkey\u001b[0m\u001b[0;34m]\u001b[0m\u001b[0;34m,\u001b[0m \u001b[0mdata\u001b[0m\u001b[0;34m[\u001b[0m\u001b[0mkey\u001b[0m\u001b[0;34m]\u001b[0m\u001b[0;34m)\u001b[0m \u001b[0;32mfor\u001b[0m \u001b[0mkey\u001b[0m \u001b[0;32min\u001b[0m \u001b[0mparm\u001b[0m\u001b[0;34m}\u001b[0m\u001b[0;34m\u001b[0m\u001b[0m\n",
      "\u001b[0;32m~/miniconda3/lib/python3.6/site-packages/xarray/core/coordinates.py\u001b[0m in \u001b[0;36m__setitem__\u001b[0;34m(self, key, value)\u001b[0m\n\u001b[1;32m     23\u001b[0m \u001b[0;34m\u001b[0m\u001b[0m\n\u001b[1;32m     24\u001b[0m     \u001b[0;32mdef\u001b[0m \u001b[0m__setitem__\u001b[0m\u001b[0;34m(\u001b[0m\u001b[0mself\u001b[0m\u001b[0;34m,\u001b[0m \u001b[0mkey\u001b[0m\u001b[0;34m,\u001b[0m \u001b[0mvalue\u001b[0m\u001b[0;34m)\u001b[0m\u001b[0;34m:\u001b[0m\u001b[0;34m\u001b[0m\u001b[0m\n\u001b[0;32m---> 25\u001b[0;31m         \u001b[0mself\u001b[0m\u001b[0;34m.\u001b[0m\u001b[0mupdate\u001b[0m\u001b[0;34m(\u001b[0m\u001b[0;34m{\u001b[0m\u001b[0mkey\u001b[0m\u001b[0;34m:\u001b[0m \u001b[0mvalue\u001b[0m\u001b[0;34m}\u001b[0m\u001b[0;34m)\u001b[0m\u001b[0;34m\u001b[0m\u001b[0m\n\u001b[0m\u001b[1;32m     26\u001b[0m \u001b[0;34m\u001b[0m\u001b[0m\n\u001b[1;32m     27\u001b[0m     \u001b[0;34m@\u001b[0m\u001b[0mproperty\u001b[0m\u001b[0;34m\u001b[0m\u001b[0m\n",
      "\u001b[0;32m~/miniconda3/lib/python3.6/site-packages/xarray/core/coordinates.py\u001b[0m in \u001b[0;36mupdate\u001b[0;34m(self, other)\u001b[0m\n\u001b[1;32m     91\u001b[0m         coords = merge_coords([self.variables, other_vars],\n\u001b[1;32m     92\u001b[0m                               priority_arg=1, indexes=self.indexes)\n\u001b[0;32m---> 93\u001b[0;31m         \u001b[0mself\u001b[0m\u001b[0;34m.\u001b[0m\u001b[0m_update_coords\u001b[0m\u001b[0;34m(\u001b[0m\u001b[0mcoords\u001b[0m\u001b[0;34m)\u001b[0m\u001b[0;34m\u001b[0m\u001b[0m\n\u001b[0m\u001b[1;32m     94\u001b[0m \u001b[0;34m\u001b[0m\u001b[0m\n\u001b[1;32m     95\u001b[0m     \u001b[0;32mdef\u001b[0m \u001b[0m_merge_raw\u001b[0m\u001b[0;34m(\u001b[0m\u001b[0mself\u001b[0m\u001b[0;34m,\u001b[0m \u001b[0mother\u001b[0m\u001b[0;34m)\u001b[0m\u001b[0;34m:\u001b[0m\u001b[0;34m\u001b[0m\u001b[0m\n",
      "\u001b[0;32m~/miniconda3/lib/python3.6/site-packages/xarray/core/coordinates.py\u001b[0m in \u001b[0;36m_update_coords\u001b[0;34m(self, coords)\u001b[0m\n\u001b[1;32m    234\u001b[0m         \u001b[0mdims\u001b[0m \u001b[0;34m=\u001b[0m \u001b[0mcalculate_dimensions\u001b[0m\u001b[0;34m(\u001b[0m\u001b[0mcoords_plus_data\u001b[0m\u001b[0;34m)\u001b[0m\u001b[0;34m\u001b[0m\u001b[0m\n\u001b[1;32m    235\u001b[0m         \u001b[0;32mif\u001b[0m \u001b[0;32mnot\u001b[0m \u001b[0mset\u001b[0m\u001b[0;34m(\u001b[0m\u001b[0mdims\u001b[0m\u001b[0;34m)\u001b[0m \u001b[0;34m<=\u001b[0m \u001b[0mset\u001b[0m\u001b[0;34m(\u001b[0m\u001b[0mself\u001b[0m\u001b[0;34m.\u001b[0m\u001b[0mdims\u001b[0m\u001b[0;34m)\u001b[0m\u001b[0;34m:\u001b[0m\u001b[0;34m\u001b[0m\u001b[0m\n\u001b[0;32m--> 236\u001b[0;31m             raise ValueError('cannot add coordinates with new dimensions to '\n\u001b[0m\u001b[1;32m    237\u001b[0m                              'a DataArray')\n\u001b[1;32m    238\u001b[0m         \u001b[0mself\u001b[0m\u001b[0;34m.\u001b[0m\u001b[0m_data\u001b[0m\u001b[0;34m.\u001b[0m\u001b[0m_coords\u001b[0m \u001b[0;34m=\u001b[0m \u001b[0mcoords\u001b[0m\u001b[0;34m\u001b[0m\u001b[0m\n",
      "\u001b[0;31mValueError\u001b[0m: cannot add coordinates with new dimensions to a DataArray"
     ]
    }
   ],
   "source": [
    "estimator.a_var"
   ]
  },
  {
   "cell_type": "code",
   "execution_count": 21,
   "metadata": {},
   "outputs": [
    {
     "ename": "ValueError",
     "evalue": "cannot add coordinates with new dimensions to a DataArray",
     "output_type": "error",
     "traceback": [
      "\u001b[0;31m---------------------------------------------------------------------------\u001b[0m",
      "\u001b[0;31mValueError\u001b[0m                                Traceback (most recent call last)",
      "\u001b[0;32m<ipython-input-21-8430adde10c5>\u001b[0m in \u001b[0;36m<module>\u001b[0;34m()\u001b[0m\n\u001b[0;32m----> 1\u001b[0;31m \u001b[0mestimator\u001b[0m\u001b[0;34m.\u001b[0m\u001b[0mpar_link_scale\u001b[0m\u001b[0;34m\u001b[0m\u001b[0m\n\u001b[0m",
      "\u001b[0;32m~/gitDevelopment/batchglm/batchglm/models/base_glm/model.py\u001b[0m in \u001b[0;36mpar_link_scale\u001b[0;34m(self)\u001b[0m\n\u001b[1;32m     62\u001b[0m     \u001b[0;34m@\u001b[0m\u001b[0mproperty\u001b[0m\u001b[0;34m\u001b[0m\u001b[0m\n\u001b[1;32m     63\u001b[0m     \u001b[0;32mdef\u001b[0m \u001b[0mpar_link_scale\u001b[0m\u001b[0;34m(\u001b[0m\u001b[0mself\u001b[0m\u001b[0;34m)\u001b[0m\u001b[0;34m:\u001b[0m\u001b[0;34m\u001b[0m\u001b[0m\n\u001b[0;32m---> 64\u001b[0;31m         \u001b[0;32mreturn\u001b[0m \u001b[0mself\u001b[0m\u001b[0;34m.\u001b[0m\u001b[0mb\u001b[0m\u001b[0;34m\u001b[0m\u001b[0m\n\u001b[0m\u001b[1;32m     65\u001b[0m \u001b[0;34m\u001b[0m\u001b[0m\n\u001b[1;32m     66\u001b[0m     \u001b[0;34m@\u001b[0m\u001b[0mproperty\u001b[0m\u001b[0;34m\u001b[0m\u001b[0m\n",
      "\u001b[0;32m~/gitDevelopment/batchglm/batchglm/models/base_glm/model.py\u001b[0m in \u001b[0;36mb\u001b[0;34m(self)\u001b[0m\n\u001b[1;32m    138\u001b[0m         \u001b[0;31m# TODO: take this out once xr.dataset slicing yields dataarray with loc_names coordinate:\u001b[0m\u001b[0;34m\u001b[0m\u001b[0;34m\u001b[0m\u001b[0m\n\u001b[1;32m    139\u001b[0m         \u001b[0;31m#return self.constraints_scale.dot(self.b_var, dims=\"scale_params\")\u001b[0m\u001b[0;34m\u001b[0m\u001b[0;34m\u001b[0m\u001b[0m\n\u001b[0;32m--> 140\u001b[0;31m         \u001b[0;32mreturn\u001b[0m \u001b[0mnp\u001b[0m\u001b[0;34m.\u001b[0m\u001b[0mmatmul\u001b[0m\u001b[0;34m(\u001b[0m\u001b[0mself\u001b[0m\u001b[0;34m.\u001b[0m\u001b[0mconstraints_scale\u001b[0m\u001b[0;34m.\u001b[0m\u001b[0mvalues\u001b[0m\u001b[0;34m,\u001b[0m \u001b[0mself\u001b[0m\u001b[0;34m.\u001b[0m\u001b[0mb_var\u001b[0m\u001b[0;34m.\u001b[0m\u001b[0mvalues\u001b[0m\u001b[0;34m)\u001b[0m\u001b[0;34m\u001b[0m\u001b[0m\n\u001b[0m\u001b[1;32m    141\u001b[0m \u001b[0;34m\u001b[0m\u001b[0m\n\u001b[1;32m    142\u001b[0m     \u001b[0;34m@\u001b[0m\u001b[0mabc\u001b[0m\u001b[0;34m.\u001b[0m\u001b[0mabstractmethod\u001b[0m\u001b[0;34m\u001b[0m\u001b[0m\n",
      "\u001b[0;32m~/gitDevelopment/batchglm/batchglm/train/tf/base_glm_all/estimator.py\u001b[0m in \u001b[0;36mb_var\u001b[0;34m(self)\u001b[0m\n\u001b[1;32m    366\u001b[0m     \u001b[0;34m@\u001b[0m\u001b[0mproperty\u001b[0m\u001b[0;34m\u001b[0m\u001b[0m\n\u001b[1;32m    367\u001b[0m     \u001b[0;32mdef\u001b[0m \u001b[0mb_var\u001b[0m\u001b[0;34m(\u001b[0m\u001b[0mself\u001b[0m\u001b[0;34m)\u001b[0m\u001b[0;34m:\u001b[0m\u001b[0;34m\u001b[0m\u001b[0m\n\u001b[0;32m--> 368\u001b[0;31m         \u001b[0;32mreturn\u001b[0m \u001b[0mself\u001b[0m\u001b[0;34m.\u001b[0m\u001b[0mto_xarray\u001b[0m\u001b[0;34m(\u001b[0m\u001b[0;34m\"b_var\"\u001b[0m\u001b[0;34m,\u001b[0m \u001b[0mcoords\u001b[0m\u001b[0;34m=\u001b[0m\u001b[0mself\u001b[0m\u001b[0;34m.\u001b[0m\u001b[0minput_data\u001b[0m\u001b[0;34m.\u001b[0m\u001b[0mdata\u001b[0m\u001b[0;34m.\u001b[0m\u001b[0mcoords\u001b[0m\u001b[0;34m)\u001b[0m\u001b[0;34m\u001b[0m\u001b[0m\n\u001b[0m\u001b[1;32m    369\u001b[0m \u001b[0;34m\u001b[0m\u001b[0m\n\u001b[1;32m    370\u001b[0m     \u001b[0;34m@\u001b[0m\u001b[0mproperty\u001b[0m\u001b[0;34m\u001b[0m\u001b[0m\n",
      "\u001b[0;32m~/gitDevelopment/batchglm/batchglm/models/base/model.py\u001b[0m in \u001b[0;36mto_xarray\u001b[0;34m(self, parm, coords)\u001b[0m\n\u001b[1;32m     57\u001b[0m                 \u001b[0;32mfor\u001b[0m \u001b[0mi\u001b[0m \u001b[0;32min\u001b[0m \u001b[0moutput\u001b[0m\u001b[0;34m.\u001b[0m\u001b[0mdims\u001b[0m\u001b[0;34m:\u001b[0m\u001b[0;34m\u001b[0m\u001b[0m\n\u001b[1;32m     58\u001b[0m                     \u001b[0;32mif\u001b[0m \u001b[0mi\u001b[0m \u001b[0;32min\u001b[0m \u001b[0mcoords\u001b[0m\u001b[0;34m:\u001b[0m\u001b[0;34m\u001b[0m\u001b[0m\n\u001b[0;32m---> 59\u001b[0;31m                         \u001b[0moutput\u001b[0m\u001b[0;34m.\u001b[0m\u001b[0mcoords\u001b[0m\u001b[0;34m[\u001b[0m\u001b[0mi\u001b[0m\u001b[0;34m]\u001b[0m \u001b[0;34m=\u001b[0m \u001b[0mcoords\u001b[0m\u001b[0;34m[\u001b[0m\u001b[0mi\u001b[0m\u001b[0;34m]\u001b[0m\u001b[0;34m\u001b[0m\u001b[0m\n\u001b[0m\u001b[1;32m     60\u001b[0m         \u001b[0;32melse\u001b[0m\u001b[0;34m:\u001b[0m\u001b[0;34m\u001b[0m\u001b[0m\n\u001b[1;32m     61\u001b[0m             \u001b[0moutput\u001b[0m \u001b[0;34m=\u001b[0m \u001b[0;34m{\u001b[0m\u001b[0mkey\u001b[0m\u001b[0;34m:\u001b[0m \u001b[0;34m(\u001b[0m\u001b[0mshapes\u001b[0m\u001b[0;34m[\u001b[0m\u001b[0mkey\u001b[0m\u001b[0;34m]\u001b[0m\u001b[0;34m,\u001b[0m \u001b[0mdata\u001b[0m\u001b[0;34m[\u001b[0m\u001b[0mkey\u001b[0m\u001b[0;34m]\u001b[0m\u001b[0;34m)\u001b[0m \u001b[0;32mfor\u001b[0m \u001b[0mkey\u001b[0m \u001b[0;32min\u001b[0m \u001b[0mparm\u001b[0m\u001b[0;34m}\u001b[0m\u001b[0;34m\u001b[0m\u001b[0m\n",
      "\u001b[0;32m~/miniconda3/lib/python3.6/site-packages/xarray/core/coordinates.py\u001b[0m in \u001b[0;36m__setitem__\u001b[0;34m(self, key, value)\u001b[0m\n\u001b[1;32m     23\u001b[0m \u001b[0;34m\u001b[0m\u001b[0m\n\u001b[1;32m     24\u001b[0m     \u001b[0;32mdef\u001b[0m \u001b[0m__setitem__\u001b[0m\u001b[0;34m(\u001b[0m\u001b[0mself\u001b[0m\u001b[0;34m,\u001b[0m \u001b[0mkey\u001b[0m\u001b[0;34m,\u001b[0m \u001b[0mvalue\u001b[0m\u001b[0;34m)\u001b[0m\u001b[0;34m:\u001b[0m\u001b[0;34m\u001b[0m\u001b[0m\n\u001b[0;32m---> 25\u001b[0;31m         \u001b[0mself\u001b[0m\u001b[0;34m.\u001b[0m\u001b[0mupdate\u001b[0m\u001b[0;34m(\u001b[0m\u001b[0;34m{\u001b[0m\u001b[0mkey\u001b[0m\u001b[0;34m:\u001b[0m \u001b[0mvalue\u001b[0m\u001b[0;34m}\u001b[0m\u001b[0;34m)\u001b[0m\u001b[0;34m\u001b[0m\u001b[0m\n\u001b[0m\u001b[1;32m     26\u001b[0m \u001b[0;34m\u001b[0m\u001b[0m\n\u001b[1;32m     27\u001b[0m     \u001b[0;34m@\u001b[0m\u001b[0mproperty\u001b[0m\u001b[0;34m\u001b[0m\u001b[0m\n",
      "\u001b[0;32m~/miniconda3/lib/python3.6/site-packages/xarray/core/coordinates.py\u001b[0m in \u001b[0;36mupdate\u001b[0;34m(self, other)\u001b[0m\n\u001b[1;32m     91\u001b[0m         coords = merge_coords([self.variables, other_vars],\n\u001b[1;32m     92\u001b[0m                               priority_arg=1, indexes=self.indexes)\n\u001b[0;32m---> 93\u001b[0;31m         \u001b[0mself\u001b[0m\u001b[0;34m.\u001b[0m\u001b[0m_update_coords\u001b[0m\u001b[0;34m(\u001b[0m\u001b[0mcoords\u001b[0m\u001b[0;34m)\u001b[0m\u001b[0;34m\u001b[0m\u001b[0m\n\u001b[0m\u001b[1;32m     94\u001b[0m \u001b[0;34m\u001b[0m\u001b[0m\n\u001b[1;32m     95\u001b[0m     \u001b[0;32mdef\u001b[0m \u001b[0m_merge_raw\u001b[0m\u001b[0;34m(\u001b[0m\u001b[0mself\u001b[0m\u001b[0;34m,\u001b[0m \u001b[0mother\u001b[0m\u001b[0;34m)\u001b[0m\u001b[0;34m:\u001b[0m\u001b[0;34m\u001b[0m\u001b[0m\n",
      "\u001b[0;32m~/miniconda3/lib/python3.6/site-packages/xarray/core/coordinates.py\u001b[0m in \u001b[0;36m_update_coords\u001b[0;34m(self, coords)\u001b[0m\n\u001b[1;32m    234\u001b[0m         \u001b[0mdims\u001b[0m \u001b[0;34m=\u001b[0m \u001b[0mcalculate_dimensions\u001b[0m\u001b[0;34m(\u001b[0m\u001b[0mcoords_plus_data\u001b[0m\u001b[0;34m)\u001b[0m\u001b[0;34m\u001b[0m\u001b[0m\n\u001b[1;32m    235\u001b[0m         \u001b[0;32mif\u001b[0m \u001b[0;32mnot\u001b[0m \u001b[0mset\u001b[0m\u001b[0;34m(\u001b[0m\u001b[0mdims\u001b[0m\u001b[0;34m)\u001b[0m \u001b[0;34m<=\u001b[0m \u001b[0mset\u001b[0m\u001b[0;34m(\u001b[0m\u001b[0mself\u001b[0m\u001b[0;34m.\u001b[0m\u001b[0mdims\u001b[0m\u001b[0;34m)\u001b[0m\u001b[0;34m:\u001b[0m\u001b[0;34m\u001b[0m\u001b[0m\n\u001b[0;32m--> 236\u001b[0;31m             raise ValueError('cannot add coordinates with new dimensions to '\n\u001b[0m\u001b[1;32m    237\u001b[0m                              'a DataArray')\n\u001b[1;32m    238\u001b[0m         \u001b[0mself\u001b[0m\u001b[0;34m.\u001b[0m\u001b[0m_data\u001b[0m\u001b[0;34m.\u001b[0m\u001b[0m_coords\u001b[0m \u001b[0;34m=\u001b[0m \u001b[0mcoords\u001b[0m\u001b[0;34m\u001b[0m\u001b[0m\n",
      "\u001b[0;31mValueError\u001b[0m: cannot add coordinates with new dimensions to a DataArray"
     ]
    }
   ],
   "source": [
    "estimator.par_link_scale"
   ]
  },
  {
   "cell_type": "markdown",
   "metadata": {},
   "source": [
    "## Comparing the results with the simulated data:"
   ]
  },
  {
   "cell_type": "markdown",
   "metadata": {},
   "source": [
    "Individual coefficients:"
   ]
  },
  {
   "cell_type": "code",
   "execution_count": 22,
   "metadata": {},
   "outputs": [
    {
     "ename": "ValueError",
     "evalue": "cannot add coordinates with new dimensions to a DataArray",
     "output_type": "error",
     "traceback": [
      "\u001b[0;31m---------------------------------------------------------------------------\u001b[0m",
      "\u001b[0;31mValueError\u001b[0m                                Traceback (most recent call last)",
      "\u001b[0;32m<ipython-input-22-2f3aaeb07693>\u001b[0m in \u001b[0;36m<module>\u001b[0;34m()\u001b[0m\n\u001b[0;32m----> 1\u001b[0;31m \u001b[0mlocdiff\u001b[0m \u001b[0;34m=\u001b[0m \u001b[0mglm\u001b[0m\u001b[0;34m.\u001b[0m\u001b[0mutils\u001b[0m\u001b[0;34m.\u001b[0m\u001b[0mstats\u001b[0m\u001b[0;34m.\u001b[0m\u001b[0mrmsd\u001b[0m\u001b[0;34m(\u001b[0m\u001b[0mestimator\u001b[0m\u001b[0;34m.\u001b[0m\u001b[0mpar_link_loc\u001b[0m\u001b[0;34m,\u001b[0m \u001b[0msim\u001b[0m\u001b[0;34m.\u001b[0m\u001b[0mpar_link_loc\u001b[0m\u001b[0;34m)\u001b[0m\u001b[0;34m\u001b[0m\u001b[0m\n\u001b[0m\u001b[1;32m      2\u001b[0m \u001b[0mprint\u001b[0m\u001b[0;34m(\u001b[0m\u001b[0;34m\"Root mean squared deviation of location: %.2f\"\u001b[0m \u001b[0;34m%\u001b[0m \u001b[0mlocdiff\u001b[0m\u001b[0;34m)\u001b[0m\u001b[0;34m\u001b[0m\u001b[0m\n\u001b[1;32m      3\u001b[0m \u001b[0;34m\u001b[0m\u001b[0m\n\u001b[1;32m      4\u001b[0m \u001b[0mscalediff\u001b[0m \u001b[0;34m=\u001b[0m \u001b[0mglm\u001b[0m\u001b[0;34m.\u001b[0m\u001b[0mutils\u001b[0m\u001b[0;34m.\u001b[0m\u001b[0mstats\u001b[0m\u001b[0;34m.\u001b[0m\u001b[0mrmsd\u001b[0m\u001b[0;34m(\u001b[0m\u001b[0mestimator\u001b[0m\u001b[0;34m.\u001b[0m\u001b[0mpar_link_scale\u001b[0m\u001b[0;34m,\u001b[0m \u001b[0msim\u001b[0m\u001b[0;34m.\u001b[0m\u001b[0mpar_link_scale\u001b[0m\u001b[0;34m)\u001b[0m\u001b[0;34m\u001b[0m\u001b[0m\n\u001b[1;32m      5\u001b[0m \u001b[0mprint\u001b[0m\u001b[0;34m(\u001b[0m\u001b[0;34m\"Root mean squared deviation of scale:    %.2f\"\u001b[0m \u001b[0;34m%\u001b[0m \u001b[0mscalediff\u001b[0m\u001b[0;34m)\u001b[0m\u001b[0;34m\u001b[0m\u001b[0m\n",
      "\u001b[0;32m~/gitDevelopment/batchglm/batchglm/models/base_glm/model.py\u001b[0m in \u001b[0;36mpar_link_loc\u001b[0;34m(self)\u001b[0m\n\u001b[1;32m     58\u001b[0m     \u001b[0;34m@\u001b[0m\u001b[0mproperty\u001b[0m\u001b[0;34m\u001b[0m\u001b[0m\n\u001b[1;32m     59\u001b[0m     \u001b[0;32mdef\u001b[0m \u001b[0mpar_link_loc\u001b[0m\u001b[0;34m(\u001b[0m\u001b[0mself\u001b[0m\u001b[0;34m)\u001b[0m\u001b[0;34m:\u001b[0m\u001b[0;34m\u001b[0m\u001b[0m\n\u001b[0;32m---> 60\u001b[0;31m         \u001b[0;32mreturn\u001b[0m \u001b[0mself\u001b[0m\u001b[0;34m.\u001b[0m\u001b[0ma\u001b[0m\u001b[0;34m\u001b[0m\u001b[0m\n\u001b[0m\u001b[1;32m     61\u001b[0m \u001b[0;34m\u001b[0m\u001b[0m\n\u001b[1;32m     62\u001b[0m     \u001b[0;34m@\u001b[0m\u001b[0mproperty\u001b[0m\u001b[0;34m\u001b[0m\u001b[0m\n",
      "\u001b[0;32m~/gitDevelopment/batchglm/batchglm/models/base_glm/model.py\u001b[0m in \u001b[0;36ma\u001b[0;34m(self)\u001b[0m\n\u001b[1;32m    132\u001b[0m         \u001b[0;31m# TODO: take this out once xr.dataset slicing yields dataarray with loc_names coordinate:\u001b[0m\u001b[0;34m\u001b[0m\u001b[0;34m\u001b[0m\u001b[0m\n\u001b[1;32m    133\u001b[0m         \u001b[0;31m#return self.constraints_loc.dot(self.a_var, dims=\"loc_params\")\u001b[0m\u001b[0;34m\u001b[0m\u001b[0;34m\u001b[0m\u001b[0m\n\u001b[0;32m--> 134\u001b[0;31m         \u001b[0;32mreturn\u001b[0m \u001b[0mnp\u001b[0m\u001b[0;34m.\u001b[0m\u001b[0mmatmul\u001b[0m\u001b[0;34m(\u001b[0m\u001b[0mself\u001b[0m\u001b[0;34m.\u001b[0m\u001b[0mconstraints_loc\u001b[0m\u001b[0;34m.\u001b[0m\u001b[0mvalues\u001b[0m\u001b[0;34m,\u001b[0m \u001b[0mself\u001b[0m\u001b[0;34m.\u001b[0m\u001b[0ma_var\u001b[0m\u001b[0;34m.\u001b[0m\u001b[0mvalues\u001b[0m\u001b[0;34m)\u001b[0m\u001b[0;34m\u001b[0m\u001b[0m\n\u001b[0m\u001b[1;32m    135\u001b[0m \u001b[0;34m\u001b[0m\u001b[0m\n\u001b[1;32m    136\u001b[0m     \u001b[0;34m@\u001b[0m\u001b[0mproperty\u001b[0m\u001b[0;34m\u001b[0m\u001b[0m\n",
      "\u001b[0;32m~/gitDevelopment/batchglm/batchglm/train/tf/base_glm_all/estimator.py\u001b[0m in \u001b[0;36ma_var\u001b[0;34m(self)\u001b[0m\n\u001b[1;32m    362\u001b[0m     \u001b[0;34m@\u001b[0m\u001b[0mproperty\u001b[0m\u001b[0;34m\u001b[0m\u001b[0m\n\u001b[1;32m    363\u001b[0m     \u001b[0;32mdef\u001b[0m \u001b[0ma_var\u001b[0m\u001b[0;34m(\u001b[0m\u001b[0mself\u001b[0m\u001b[0;34m)\u001b[0m\u001b[0;34m:\u001b[0m\u001b[0;34m\u001b[0m\u001b[0m\n\u001b[0;32m--> 364\u001b[0;31m         \u001b[0;32mreturn\u001b[0m \u001b[0mself\u001b[0m\u001b[0;34m.\u001b[0m\u001b[0mto_xarray\u001b[0m\u001b[0;34m(\u001b[0m\u001b[0;34m\"a_var\"\u001b[0m\u001b[0;34m,\u001b[0m \u001b[0mcoords\u001b[0m\u001b[0;34m=\u001b[0m\u001b[0mself\u001b[0m\u001b[0;34m.\u001b[0m\u001b[0minput_data\u001b[0m\u001b[0;34m.\u001b[0m\u001b[0mdata\u001b[0m\u001b[0;34m.\u001b[0m\u001b[0mcoords\u001b[0m\u001b[0;34m)\u001b[0m\u001b[0;34m\u001b[0m\u001b[0m\n\u001b[0m\u001b[1;32m    365\u001b[0m \u001b[0;34m\u001b[0m\u001b[0m\n\u001b[1;32m    366\u001b[0m     \u001b[0;34m@\u001b[0m\u001b[0mproperty\u001b[0m\u001b[0;34m\u001b[0m\u001b[0m\n",
      "\u001b[0;32m~/gitDevelopment/batchglm/batchglm/models/base/model.py\u001b[0m in \u001b[0;36mto_xarray\u001b[0;34m(self, parm, coords)\u001b[0m\n\u001b[1;32m     57\u001b[0m                 \u001b[0;32mfor\u001b[0m \u001b[0mi\u001b[0m \u001b[0;32min\u001b[0m \u001b[0moutput\u001b[0m\u001b[0;34m.\u001b[0m\u001b[0mdims\u001b[0m\u001b[0;34m:\u001b[0m\u001b[0;34m\u001b[0m\u001b[0m\n\u001b[1;32m     58\u001b[0m                     \u001b[0;32mif\u001b[0m \u001b[0mi\u001b[0m \u001b[0;32min\u001b[0m \u001b[0mcoords\u001b[0m\u001b[0;34m:\u001b[0m\u001b[0;34m\u001b[0m\u001b[0m\n\u001b[0;32m---> 59\u001b[0;31m                         \u001b[0moutput\u001b[0m\u001b[0;34m.\u001b[0m\u001b[0mcoords\u001b[0m\u001b[0;34m[\u001b[0m\u001b[0mi\u001b[0m\u001b[0;34m]\u001b[0m \u001b[0;34m=\u001b[0m \u001b[0mcoords\u001b[0m\u001b[0;34m[\u001b[0m\u001b[0mi\u001b[0m\u001b[0;34m]\u001b[0m\u001b[0;34m\u001b[0m\u001b[0m\n\u001b[0m\u001b[1;32m     60\u001b[0m         \u001b[0;32melse\u001b[0m\u001b[0;34m:\u001b[0m\u001b[0;34m\u001b[0m\u001b[0m\n\u001b[1;32m     61\u001b[0m             \u001b[0moutput\u001b[0m \u001b[0;34m=\u001b[0m \u001b[0;34m{\u001b[0m\u001b[0mkey\u001b[0m\u001b[0;34m:\u001b[0m \u001b[0;34m(\u001b[0m\u001b[0mshapes\u001b[0m\u001b[0;34m[\u001b[0m\u001b[0mkey\u001b[0m\u001b[0;34m]\u001b[0m\u001b[0;34m,\u001b[0m \u001b[0mdata\u001b[0m\u001b[0;34m[\u001b[0m\u001b[0mkey\u001b[0m\u001b[0;34m]\u001b[0m\u001b[0;34m)\u001b[0m \u001b[0;32mfor\u001b[0m \u001b[0mkey\u001b[0m \u001b[0;32min\u001b[0m \u001b[0mparm\u001b[0m\u001b[0;34m}\u001b[0m\u001b[0;34m\u001b[0m\u001b[0m\n",
      "\u001b[0;32m~/miniconda3/lib/python3.6/site-packages/xarray/core/coordinates.py\u001b[0m in \u001b[0;36m__setitem__\u001b[0;34m(self, key, value)\u001b[0m\n\u001b[1;32m     23\u001b[0m \u001b[0;34m\u001b[0m\u001b[0m\n\u001b[1;32m     24\u001b[0m     \u001b[0;32mdef\u001b[0m \u001b[0m__setitem__\u001b[0m\u001b[0;34m(\u001b[0m\u001b[0mself\u001b[0m\u001b[0;34m,\u001b[0m \u001b[0mkey\u001b[0m\u001b[0;34m,\u001b[0m \u001b[0mvalue\u001b[0m\u001b[0;34m)\u001b[0m\u001b[0;34m:\u001b[0m\u001b[0;34m\u001b[0m\u001b[0m\n\u001b[0;32m---> 25\u001b[0;31m         \u001b[0mself\u001b[0m\u001b[0;34m.\u001b[0m\u001b[0mupdate\u001b[0m\u001b[0;34m(\u001b[0m\u001b[0;34m{\u001b[0m\u001b[0mkey\u001b[0m\u001b[0;34m:\u001b[0m \u001b[0mvalue\u001b[0m\u001b[0;34m}\u001b[0m\u001b[0;34m)\u001b[0m\u001b[0;34m\u001b[0m\u001b[0m\n\u001b[0m\u001b[1;32m     26\u001b[0m \u001b[0;34m\u001b[0m\u001b[0m\n\u001b[1;32m     27\u001b[0m     \u001b[0;34m@\u001b[0m\u001b[0mproperty\u001b[0m\u001b[0;34m\u001b[0m\u001b[0m\n",
      "\u001b[0;32m~/miniconda3/lib/python3.6/site-packages/xarray/core/coordinates.py\u001b[0m in \u001b[0;36mupdate\u001b[0;34m(self, other)\u001b[0m\n\u001b[1;32m     91\u001b[0m         coords = merge_coords([self.variables, other_vars],\n\u001b[1;32m     92\u001b[0m                               priority_arg=1, indexes=self.indexes)\n\u001b[0;32m---> 93\u001b[0;31m         \u001b[0mself\u001b[0m\u001b[0;34m.\u001b[0m\u001b[0m_update_coords\u001b[0m\u001b[0;34m(\u001b[0m\u001b[0mcoords\u001b[0m\u001b[0;34m)\u001b[0m\u001b[0;34m\u001b[0m\u001b[0m\n\u001b[0m\u001b[1;32m     94\u001b[0m \u001b[0;34m\u001b[0m\u001b[0m\n\u001b[1;32m     95\u001b[0m     \u001b[0;32mdef\u001b[0m \u001b[0m_merge_raw\u001b[0m\u001b[0;34m(\u001b[0m\u001b[0mself\u001b[0m\u001b[0;34m,\u001b[0m \u001b[0mother\u001b[0m\u001b[0;34m)\u001b[0m\u001b[0;34m:\u001b[0m\u001b[0;34m\u001b[0m\u001b[0m\n",
      "\u001b[0;32m~/miniconda3/lib/python3.6/site-packages/xarray/core/coordinates.py\u001b[0m in \u001b[0;36m_update_coords\u001b[0;34m(self, coords)\u001b[0m\n\u001b[1;32m    234\u001b[0m         \u001b[0mdims\u001b[0m \u001b[0;34m=\u001b[0m \u001b[0mcalculate_dimensions\u001b[0m\u001b[0;34m(\u001b[0m\u001b[0mcoords_plus_data\u001b[0m\u001b[0;34m)\u001b[0m\u001b[0;34m\u001b[0m\u001b[0m\n\u001b[1;32m    235\u001b[0m         \u001b[0;32mif\u001b[0m \u001b[0;32mnot\u001b[0m \u001b[0mset\u001b[0m\u001b[0;34m(\u001b[0m\u001b[0mdims\u001b[0m\u001b[0;34m)\u001b[0m \u001b[0;34m<=\u001b[0m \u001b[0mset\u001b[0m\u001b[0;34m(\u001b[0m\u001b[0mself\u001b[0m\u001b[0;34m.\u001b[0m\u001b[0mdims\u001b[0m\u001b[0;34m)\u001b[0m\u001b[0;34m:\u001b[0m\u001b[0;34m\u001b[0m\u001b[0m\n\u001b[0;32m--> 236\u001b[0;31m             raise ValueError('cannot add coordinates with new dimensions to '\n\u001b[0m\u001b[1;32m    237\u001b[0m                              'a DataArray')\n\u001b[1;32m    238\u001b[0m         \u001b[0mself\u001b[0m\u001b[0;34m.\u001b[0m\u001b[0m_data\u001b[0m\u001b[0;34m.\u001b[0m\u001b[0m_coords\u001b[0m \u001b[0;34m=\u001b[0m \u001b[0mcoords\u001b[0m\u001b[0;34m\u001b[0m\u001b[0m\n",
      "\u001b[0;31mValueError\u001b[0m: cannot add coordinates with new dimensions to a DataArray"
     ]
    }
   ],
   "source": [
    "locdiff = glm.utils.stats.rmsd(estimator.par_link_loc, sim.par_link_loc)\n",
    "print(\"Root mean squared deviation of location: %.2f\" % locdiff)\n",
    "\n",
    "scalediff = glm.utils.stats.rmsd(estimator.par_link_scale, sim.par_link_scale)\n",
    "print(\"Root mean squared deviation of scale:    %.2f\" % scalediff)"
   ]
  },
  {
   "cell_type": "markdown",
   "metadata": {},
   "source": [
    "Linear model output:"
   ]
  },
  {
   "cell_type": "code",
   "execution_count": null,
   "metadata": {},
   "outputs": [],
   "source": [
    "locdiff = glm.utils.stats.rmsd(np.matmul(estimator.design_loc, estimator.par_link_loc), \n",
    "                               np.matmul(sim.design_loc, sim.par_link_loc))\n",
    "print(\"Root mean squared deviation of location: %.2f\" % locdiff)\n",
    "\n",
    "scalediff = glm.utils.stats.rmsd(np.matmul(estimator.design_scale, estimator.par_link_scale), \n",
    "                                 np.matmul(sim.design_scale, sim.par_link_scale))\n",
    "print(\"Root mean squared deviation of scale:    %.2f\" % scalediff)"
   ]
  }
 ],
 "metadata": {
  "kernelspec": {
   "display_name": "Python (batchglm)",
   "language": "python",
   "name": "batchglm"
  },
  "language_info": {
   "codemirror_mode": {
    "name": "ipython",
    "version": 3
   },
   "file_extension": ".py",
   "mimetype": "text/x-python",
   "name": "python",
   "nbconvert_exporter": "python",
   "pygments_lexer": "ipython3",
   "version": "3.6.8"
  }
 },
 "nbformat": 4,
 "nbformat_minor": 2
}<|MERGE_RESOLUTION|>--- conflicted
+++ resolved
@@ -29,18 +29,6 @@
    "cell_type": "code",
    "execution_count": 2,
    "metadata": {},
-<<<<<<< HEAD
-   "outputs": [],
-   "source": [
-    "import batchglm.api as glm"
-   ]
-  },
-  {
-   "cell_type": "code",
-   "execution_count": 3,
-   "metadata": {},
-=======
->>>>>>> 139118fb
    "outputs": [],
    "source": [
     "import batchglm.api as glm\n",
@@ -85,15 +73,6 @@
      "data": {
       "text/plain": [
        "<xarray.DataArray 'X' (observations: 1000, features: 100)>\n",
-<<<<<<< HEAD
-       "array([[ 592,  446,  472, ...,  686,  166,  460],\n",
-       "       [1040,  436,  545, ..., 1999, 1014,  548],\n",
-       "       [ 355, 1246, 1169, ...,  362,  111,  260],\n",
-       "       ...,\n",
-       "       [ 351,  487, 2142, ...,   43,  664, 1656],\n",
-       "       [ 836,  397, 1643, ...,  339,  729, 1277],\n",
-       "       [ 406,  752, 1903, ...,  136, 1616,  538]])\n",
-=======
        "array([[ 389,  866,  817, ...,   21,  311,  507],\n",
        "       [ 175,   79, 2425, ...,  695,  115, 1407],\n",
        "       [ 512,  192,  706, ...,  638,  305,  391],\n",
@@ -101,7 +80,6 @@
        "       [ 217,  237,  752, ...,   31,   21, 1340],\n",
        "       [ 411,  851, 1105, ...,  151, 1066,  326],\n",
        "       [  35,  429, 1331, ...,  430,  527,  445]])\n",
->>>>>>> 139118fb
        "Dimensions without coordinates: observations, features"
       ]
      },
@@ -184,24 +162,11 @@
      "data": {
       "text/plain": [
        "<xarray.DataArray (design_loc_params: 5, features: 100)>\n",
-<<<<<<< HEAD
-       "array([[ 6.236370e+00,  6.249975e+00,  6.285998e+00, ...,  6.228511e+00,\n",
-       "         6.257668e+00,  6.326149e+00],\n",
-       "       [ 2.049018e-01,  2.693441e-01,  6.121345e-01, ...,  5.915393e-01,\n",
-       "         6.811870e-01, -4.860269e-03],\n",
-       "       [ 3.234056e-01,  1.514454e-02,  4.739485e-02, ...,  1.575983e-01,\n",
-       "         3.081887e-01,  5.101046e-01],\n",
-       "       [ 1.487480e-02,  7.693484e-03, -3.710693e-01, ..., -9.910821e-02,\n",
-       "         6.230951e-01,  5.508496e-02],\n",
-       "       [ 2.107061e-01,  2.657196e-02,  5.290659e-01, ..., -6.421812e-01,\n",
-       "        -8.659752e-02,  6.675474e-01]])\n",
-=======
        "array([[ 6.222576,  6.226537,  6.20859 , ...,  6.204558,  6.150603,  6.240276],\n",
        "       [-0.473377, -0.642484,  0.469219, ...,  0.201821, -0.653018,  0.511569],\n",
        "       [-0.194697,  0.457161,  0.053068, ...,  0.533112, -0.02738 ,  0.58755 ],\n",
        "       [ 0.093967,  0.524487,  0.640611, ...,  0.653832,  0.524259, -0.120332],\n",
        "       [-0.235269,  0.249332, -0.299407, ...,  0.594625,  0.107086, -0.237646]])\n",
->>>>>>> 139118fb
        "Coordinates:\n",
        "  * design_loc_params  (design_loc_params) object 'Intercept' ... 'batch[T.3]'\n",
        "Dimensions without coordinates: features"
@@ -225,19 +190,11 @@
      "data": {
       "text/plain": [
        "<xarray.DataArray (design_scale_params: 5, features: 100)>\n",
-<<<<<<< HEAD
-       "array([[ 0.663148,  0.388968, -0.029529, ...,  0.533484,  0.523392,  0.330428],\n",
-       "       [ 0.430409,  0.641547,  0.270136, ..., -0.093337,  0.65314 ,  0.055318],\n",
-       "       [ 0.3044  ,  0.475201,  0.449178, ..., -0.258936,  0.582445, -0.088318],\n",
-       "       [ 0.487693,  0.435016,  0.588147, ...,  0.231171,  0.336771, -0.341528],\n",
-       "       [-0.576247, -0.144176,  0.43414 , ..., -0.504932,  0.433781,  0.677088]])\n",
-=======
        "array([[ 0.655315,  0.378489,  0.038847, ..., -0.296621, -0.199702,  0.48456 ],\n",
        "       [ 0.007845, -0.205828, -0.300329, ..., -0.622069, -0.254032, -0.486774],\n",
        "       [ 0.431506, -0.057484,  0.671505, ..., -0.632874,  0.273627,  0.254541],\n",
        "       [ 0.09804 ,  0.615998,  0.479533, ...,  0.684174,  0.367564,  0.555351],\n",
        "       [-0.420474,  0.402405,  0.68731 , ..., -0.656742, -0.359149,  0.649688]])\n",
->>>>>>> 139118fb
        "Coordinates:\n",
        "  * design_scale_params  (design_scale_params) object 'Intercept' ... 'batch[T.3]'\n",
        "Dimensions without coordinates: features"
@@ -271,44 +228,6 @@
     "\n",
     "# input data\n",
     "input_data = glm.models.glm_nb.InputData.new(data=X, design_loc=design_loc, design_scale=design_scale)"
-<<<<<<< HEAD
-   ]
-  },
-  {
-   "cell_type": "code",
-   "execution_count": 13,
-   "metadata": {},
-   "outputs": [
-    {
-     "data": {
-      "text/plain": [
-       "[batchglm.models.base_glm.input.InputData object at 0x7f0d4787c320]: data=<xarray.Dataset>\n",
-       "    Dimensions:              (design_loc_params: 5, design_scale_params: 5, features: 100, loc_params: 5, observations: 1000, scale_params: 5)\n",
-       "    Coordinates:\n",
-       "      * observations         (observations) int64 0 1 2 3 4 ... 995 996 997 998 999\n",
-       "        feature_allzero      (features) bool False False False ... False False False\n",
-       "      * features             (features) int64 0 1 2 3 4 5 6 ... 93 94 95 96 97 98 99\n",
-       "      * design_loc_params    (design_loc_params) object 'Intercept' ... 'batch[T.3]'\n",
-       "      * design_scale_params  (design_scale_params) object 'Intercept' ... 'batch[T.3]'\n",
-       "        loc_params           (design_loc_params) object 'Intercept' ... 'batch[T.3]'\n",
-       "        scale_params         (design_scale_params) object 'Intercept' ... 'batch[T.3]'\n",
-       "    Data variables:\n",
-       "        X                    (observations, features) int64 592 446 472 ... 1616 538\n",
-       "        design_loc           (observations, design_loc_params) float64 1.0 ... 1.0\n",
-       "        design_scale         (observations, design_scale_params) float64 1.0 ... 1.0\n",
-       "        constraints_loc      (design_loc_params, loc_params) float64 1.0 0.0 ... 1.0\n",
-       "        constraints_scale    (design_scale_params, scale_params) float64 1.0 ... 1.0"
-      ]
-     },
-     "execution_count": 13,
-     "metadata": {},
-     "output_type": "execute_result"
-    }
-   ],
-   "source": [
-    "input_data"
-=======
->>>>>>> 139118fb
    ]
   },
   {
@@ -320,23 +239,6 @@
   },
   {
    "cell_type": "code",
-<<<<<<< HEAD
-   "execution_count": 12,
-   "metadata": {},
-   "outputs": [
-    {
-     "ename": "TypeError",
-     "evalue": "'NoneType' object is not subscriptable",
-     "output_type": "error",
-     "traceback": [
-      "\u001b[0;31m---------------------------------------------------------------------------\u001b[0m",
-      "\u001b[0;31mTypeError\u001b[0m                                 Traceback (most recent call last)",
-      "\u001b[0;32m<ipython-input-12-4947ae74a0c3>\u001b[0m in \u001b[0;36m<module>\u001b[0;34m\u001b[0m\n\u001b[0;32m----> 1\u001b[0;31m \u001b[0mestimator\u001b[0m \u001b[0;34m=\u001b[0m \u001b[0mglm\u001b[0m\u001b[0;34m.\u001b[0m\u001b[0mmodels\u001b[0m\u001b[0;34m.\u001b[0m\u001b[0mglm_nb\u001b[0m\u001b[0;34m.\u001b[0m\u001b[0mEstimator\u001b[0m\u001b[0;34m(\u001b[0m\u001b[0minput_data\u001b[0m\u001b[0;34m)\u001b[0m\u001b[0;34m\u001b[0m\u001b[0;34m\u001b[0m\u001b[0m\n\u001b[0m\u001b[1;32m      2\u001b[0m \u001b[0;31m#estimator.initialize()\u001b[0m\u001b[0;34m\u001b[0m\u001b[0;34m\u001b[0m\u001b[0;34m\u001b[0m\u001b[0m\n",
-      "\u001b[0;32m~/Praktikum/batchglm/batchglm/train/tf/glm_nb/estimator.py\u001b[0m in \u001b[0;36m__init__\u001b[0;34m(self, input_data, batch_size, graph, init_model, init_a, init_b, quick_scale, model, provide_optimizers, provide_batched, termination_type, extended_summary, dtype)\u001b[0m\n\u001b[1;32m    116\u001b[0m             \u001b[0mextended_summary\u001b[0m\u001b[0;34m=\u001b[0m\u001b[0mextended_summary\u001b[0m\u001b[0;34m,\u001b[0m\u001b[0;34m\u001b[0m\u001b[0;34m\u001b[0m\u001b[0m\n\u001b[1;32m    117\u001b[0m             \u001b[0mnoise_model\u001b[0m\u001b[0;34m=\u001b[0m\u001b[0;34m\"nb\"\u001b[0m\u001b[0;34m,\u001b[0m\u001b[0;34m\u001b[0m\u001b[0;34m\u001b[0m\u001b[0m\n\u001b[0;32m--> 118\u001b[0;31m             \u001b[0mdtype\u001b[0m\u001b[0;34m=\u001b[0m\u001b[0mdtype\u001b[0m\u001b[0;34m\u001b[0m\u001b[0;34m\u001b[0m\u001b[0m\n\u001b[0m\u001b[1;32m    119\u001b[0m         )\n\u001b[1;32m    120\u001b[0m \u001b[0;34m\u001b[0m\u001b[0m\n",
-      "\u001b[0;32m~/Praktikum/batchglm/batchglm/train/tf/base_glm_all/estimator.py\u001b[0m in \u001b[0;36m__init__\u001b[0;34m(self, input_data, batch_size, graph, init_a, init_b, model, provide_optimizers, provide_batched, termination_type, extended_summary, noise_model, dtype)\u001b[0m\n\u001b[1;32m    188\u001b[0m                 \u001b[0mextended_summary\u001b[0m\u001b[0;34m=\u001b[0m\u001b[0mextended_summary\u001b[0m\u001b[0;34m,\u001b[0m\u001b[0;34m\u001b[0m\u001b[0;34m\u001b[0m\u001b[0m\n\u001b[1;32m    189\u001b[0m                 \u001b[0mnoise_model\u001b[0m\u001b[0;34m=\u001b[0m\u001b[0mself\u001b[0m\u001b[0;34m.\u001b[0m\u001b[0mnoise_model\u001b[0m\u001b[0;34m,\u001b[0m\u001b[0;34m\u001b[0m\u001b[0;34m\u001b[0m\u001b[0m\n\u001b[0;32m--> 190\u001b[0;31m                 \u001b[0mdtype\u001b[0m\u001b[0;34m=\u001b[0m\u001b[0mdtype\u001b[0m\u001b[0;34m\u001b[0m\u001b[0;34m\u001b[0m\u001b[0m\n\u001b[0m\u001b[1;32m    191\u001b[0m             )\n\u001b[1;32m    192\u001b[0m \u001b[0;34m\u001b[0m\u001b[0m\n",
-      "\u001b[0;32m~/Praktikum/batchglm/batchglm/train/tf/base_glm_all/estimator_graph.py\u001b[0m in \u001b[0;36m__init__\u001b[0;34m(self, fetch_fn, feature_isnonzero, num_observations, num_features, num_design_loc_params, num_design_scale_params, num_loc_params, num_scale_params, constraints_loc, constraints_scale, graph, batch_size, init_a, init_b, train_loc, train_scale, provide_optimizers, provide_batched, termination_type, extended_summary, noise_model, dtype)\u001b[0m\n\u001b[1;32m    514\u001b[0m             \u001b[0;31m# Check whether it is necessary to compute FIM:\u001b[0m\u001b[0;34m\u001b[0m\u001b[0;34m\u001b[0m\u001b[0;34m\u001b[0m\u001b[0m\n\u001b[1;32m    515\u001b[0m             \u001b[0;31m# The according sub-graphs are only compiled if this is needed during training.\u001b[0m\u001b[0;34m\u001b[0m\u001b[0;34m\u001b[0m\u001b[0;34m\u001b[0m\u001b[0m\n\u001b[0;32m--> 516\u001b[0;31m             \u001b[0;32mif\u001b[0m \u001b[0mprovide_optimizers\u001b[0m\u001b[0;34m[\u001b[0m\u001b[0;34m\"irls\"\u001b[0m\u001b[0;34m]\u001b[0m \u001b[0;32mor\u001b[0m \u001b[0mprovide_optimizers\u001b[0m\u001b[0;34m[\u001b[0m\u001b[0;34m\"irls_tr\"\u001b[0m\u001b[0;34m]\u001b[0m\u001b[0;34m:\u001b[0m\u001b[0;34m\u001b[0m\u001b[0;34m\u001b[0m\u001b[0m\n\u001b[0m\u001b[1;32m    517\u001b[0m                 \u001b[0mprovide_fim\u001b[0m \u001b[0;34m=\u001b[0m \u001b[0;32mTrue\u001b[0m\u001b[0;34m\u001b[0m\u001b[0;34m\u001b[0m\u001b[0m\n\u001b[1;32m    518\u001b[0m             \u001b[0;32melse\u001b[0m\u001b[0;34m:\u001b[0m\u001b[0;34m\u001b[0m\u001b[0;34m\u001b[0m\u001b[0m\n",
-      "\u001b[0;31mTypeError\u001b[0m: 'NoneType' object is not subscriptable"
-=======
    "execution_count": 10,
    "metadata": {},
    "outputs": [
@@ -347,17 +249,12 @@
       "INFO:tensorflow:Graph was finalized.\n",
       "INFO:tensorflow:Running local_init_op.\n",
       "INFO:tensorflow:Done running local_init_op.\n"
->>>>>>> 139118fb
      ]
     }
    ],
    "source": [
     "estimator = glm.models.glm_nb.Estimator(input_data)\n",
-<<<<<<< HEAD
-    "#estimator.initialize()"
-=======
     "estimator.initialize()"
->>>>>>> 139118fb
    ]
   },
   {
@@ -583,9 +480,9 @@
  ],
  "metadata": {
   "kernelspec": {
-   "display_name": "Python (batchglm)",
+   "display_name": "Python 3",
    "language": "python",
-   "name": "batchglm"
+   "name": "python3"
   },
   "language_info": {
    "codemirror_mode": {
@@ -597,7 +494,7 @@
    "name": "python",
    "nbconvert_exporter": "python",
    "pygments_lexer": "ipython3",
-   "version": "3.6.8"
+   "version": "3.6.5"
   }
  },
  "nbformat": 4,
