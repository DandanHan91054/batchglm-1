import logging
from typing import Union

import numpy as np
import tensorflow as tf
import xarray as xr

from .external import AbstractEstimator, EstimatorAll, ESTIMATOR_PARAMS, InputData, Model
from .external import data_utils
from .external import closedform_norm_glm_mean, closedform_norm_glm_logsd
from .external import SparseXArrayDataArray
from .estimator_graph import EstimatorGraph
from .model import ProcessModel
from .training_strategies import TrainingStrategies

logger = logging.getLogger("batchglm")


class Estimator(EstimatorAll, AbstractEstimator, ProcessModel):
    """
    Estimator for Generalized Linear Models (GLMs) with normal distributed noise.
    Uses the identity function as linker function for loc and a log-linker function for scale.
    """

    def __init__(
            self,
            input_data: InputData,
            batch_size: int = 500,
            graph: tf.Graph = None,
            init_model: Model = None,
            init_a: Union[np.ndarray, str] = "AUTO",
            init_b: Union[np.ndarray, str] = "AUTO",
            quick_scale: bool = False,
            model: EstimatorGraph = None,
            provide_optimizers: dict = {
                "gd": True,
                "adam": True,
                "adagrad": True,
                "rmsprop": True,
                "nr": True,
                "nr_tr": True,
                "irls": True,
                "irls_gd": True,
                "irls_tr": True,
                "irls_gd_tr": True,
            },
            provide_batched: bool = False,
            provide_fim: bool = False,
            provide_hessian: bool = False,
            extended_summary=False,
            dtype="float64"
    ):
        """
        Performs initialisation and creates a new estimator.

        :param input_data: InputData
            The input data
        :param batch_size: int
            Size of mini-batches used.
        :param graph: (optional) tf.Graph
        :param init_model: (optional)
            If provided, this model will be used to initialize this Estimator.
        :param init_a: (Optional)
            Low-level initial values for a. Can be:

            - str:
                * "auto": automatically choose best initialization
                * "all zero": initialize with zeros
                * "random": initialize with random values
                * "standard": initialize intercept with observed mean
                * "init_model": initialize with another model (see `ìnit_model` parameter)
                * "closed_form": try to initialize with closed form
            - np.ndarray: direct initialization of 'a'
        :param init_b: (Optional)
            Low-level initial values for b. Can be:

            - str:
                * "auto": automatically choose best initialization
                * "random": initialize with random values
                * "standard": initialize with zeros
                * "init_model": initialize with another model (see `ìnit_model` parameter)
                * "closed_form": try to initialize with closed form
            - np.ndarray: direct initialization of 'b'
        :param quick_scale: bool
            Whether `scale` will be fitted faster and maybe less accurate.
            Useful in scenarios where fitting the exact `scale` is not absolutely necessary.
        :param model: EstimatorGraph
            EstimatorGraph to use. Basically for debugging.
        :param provide_optimizers:

            E.g.    {"gd": False, "adam": False, "adagrad": False, "rmsprop": False,
                    "nr": False, "nr_tr": True,
                    "irls": False, "irls_gd": False, "irls_tr": False, "irls_gd_tr": False}
        :param provide_batched: bool
            Whether mini-batched optimizers should be provided.
        :param provide_fim: Whether to compute fisher information matrix during training
            Either supply provide_fim and provide_hessian or optim_algos.
        :param provide_hessian: Whether to compute hessians during training
            Either supply provide_fim and provide_hessian or optim_algos.
        :param extended_summary: Include detailed information in the summaries.
            Will increase runtime of summary writer, use only for debugging.
        :param dtype: Precision used in tensorflow.
        """
        self.TrainingStrategies = TrainingStrategies

        self._input_data = input_data
        self._train_loc = True
        self._train_scale = True

        (init_a, init_b) = self.init_par(
            input_data=input_data,
            init_a=init_a,
            init_b=init_b,
            init_model=init_model
        )
        init_a = init_a.astype(dtype)
        init_b = init_b.astype(dtype)
        if quick_scale:
            self._train_scale = False

        EstimatorAll.__init__(
            self=self,
            input_data=input_data,
            batch_size=batch_size,
            graph=graph,
            init_a=init_a,
            init_b=init_b,
            model=model,
            provide_optimizers=provide_optimizers,
            provide_batched=provide_batched,
            provide_fim=provide_fim,
            provide_hessian=provide_hessian,
            extended_summary=extended_summary,
            noise_model="norm",
            dtype=dtype
        )

    @classmethod
    def param_shapes(cls) -> dict:
        return ESTIMATOR_PARAMS

    def init_par(
            self,
            input_data,
            init_a,
            init_b,
            init_model
    ):
        r"""
        standard:
        Only initialise intercept and keep other coefficients as zero.

        closed-form:
        Initialize with Maximum Likelihood / Maximum of Momentum estimators

        Idea:
        $$
            \theta &= f(x) \\
            \Rightarrow f^{-1}(\theta) &= x \\
                &= (D \cdot D^{+}) \cdot x \\
                &= D \cdot (D^{+} \cdot x) \\
                &= D \cdot x' = f^{-1}(\theta)
        $$
        """

        size_factors_init = input_data.size_factors
        if size_factors_init is not None:
            size_factors_init = np.expand_dims(size_factors_init, axis=1)
            size_factors_init = np.broadcast_to(
                array=size_factors_init,
                shape=[input_data.num_observations, input_data.num_features]
            )

        sf_given = False
        if input_data.size_factors is not None:
            if np.any(np.abs(input_data.size_factors - 1.) > 1e-8):
                sf_given = True

        is_ols_model = input_data.design_scale.shape[1] == 1 and \
                       np.all(np.abs(input_data.design_scale - 1.) < 1e-8) and \
                       not sf_given

        if init_model is None:
            groupwise_means = None
            init_a_str = None
            if isinstance(init_a, str):
                init_a_str = init_a.lower()
                # Chose option if auto was chosen
                if init_a.lower() == "auto":
                    init_a = "closed_form"

                if init_a.lower() == "closed_form" or init_a.lower() == "standard":
                    design_constr = np.matmul(input_data.design_loc.values, input_data.constraints_loc.values)
                    # Iterate over genes if X is sparse to avoid large sparse tensor.
                    # If X is dense, the least square problem can be vectorised easily.
                    if isinstance(input_data.X, SparseXArrayDataArray):
                        init_a = np.zeros([design_constr.shape[1], input_data.X.shape[1]])
                        for j in range(input_data.X.shape[1]):
                            X = np.asarray(input_data.X.X[:, [j]].todense())
                            init_a_j, _, _, _ = np.linalg.lstsq(
                                np.matmul(design_constr.T, design_constr),
                                np.matmul(design_constr.T, X),
                                rcond=None
                            )
                            init_a[:, j] = init_a_j
                    else:
                        if isinstance(input_data.X, xr.DataArray):
                            X = input_data.X.values
                        else:
                            X = input_data.X

                        init_a, rmsd_a, _, _ = np.linalg.lstsq(
                            np.matmul(design_constr.T, design_constr),
                            np.matmul(design_constr.T, X),
                            rcond=None
                        )
                    groupwise_means = None
                    if is_ols_model:
                        self._train_loc = False

                    logger.debug("Using OLS initialization for location model")
                elif init_a.lower() == "all_zero":
                    init_a = np.zeros([input_data.num_loc_params, input_data.num_features])
                    self._train_loc = True

                    logger.debug("Using all_zero initialization for mean")
                else:
                    raise ValueError("init_a string %s not recognized" % init_a)
                logger.debug("Should train location model: %s", self._train_loc)

            if isinstance(init_b, str):
                if init_b.lower() == "auto":
                    init_b = "standard"

                if is_ols_model:
                    # Calculated variance via E(x)^2 or directly depending on whether `mu` was specified.
                    if isinstance(input_data.X, SparseXArrayDataArray):
                        variance = input_data.X.var(input_data.X.dims[0])
                        variance = np.expand_dims(variance, axis=0)
                    else:
                        expect_xsq = input_data.X.mean(input_data.X.dims[0])
                        mean_model = np.matmul(
                            np.matmul(input_data.design_loc.values, input_data.constraints_loc.values),
                            init_a
                        )
                        expect_x_sq = np.square(mean_model).mean(input_data.X.dims[0])
                        variance = expect_xsq - expect_x_sq
                    init_b = np.log(np.sqrt(variance))

                    self._train_scale = False

                    logger.debug("Using residuals from OLS estimate for variance estimate")
                elif init_b.lower() == "closed_form":
                    dmats_unequal = False
                    if input_data.design_loc.shape[1] == input_data.design_scale.shape[1]:
                        if np.any(input_data.design_loc.values != input_data.design_scale.values):
                            dmats_unequal = True

                    inits_unequal = False
                    if init_a_str is not None:
                        if init_a_str != init_b:
                            inits_unequal = True

                    # Watch out: init_mean is full obs x features matrix and is very large in many cases.
                    if inits_unequal or dmats_unequal:
                        raise ValueError("cannot use closed_form init for scale model " +
                                         "if scale model differs from loc model")

<<<<<<< HEAD
                        if size_factors_init is not None:
                            init_mean = init_mean / size_factors_init
                    else:
                        init_mean = None

                    if init_b.lower() == "closed_form":
                        groupwise_scales, init_b, rmsd_b = closedform_norm_glm_logsd(
                            X=input_data.X,
                            mean=init_mean,
                            design_scale=input_data.design_scale,
                            constraints=input_data.constraints_scale.values,
                            size_factors=size_factors_init,
                            groupwise_means=groupwise_means,
                            link_fn=lambda sd: np.log(self.np_clip_param(sd, "sd"))
                        )
=======
                    groupwise_scales, init_b, rmsd_b = closedform_norm_glm_logsd(
                        X=input_data.X,
                        design_scale=input_data.design_scale,
                        constraints=input_data.constraints_scale.values,
                        size_factors=size_factors_init,
                        groupwise_means=groupwise_means,
                        link_fn=lambda sd: np.log(self.np_clip_param(sd, "sd"))
                    )
>>>>>>> 31ad8bd6

                    # train scale, if the closed-form solution is inaccurate
                    self._train_scale = not (np.all(rmsd_b == 0) or rmsd_b.size == 0)

                    logger.debug("Using closed-form MME initialization for standard deviation")
                elif init_b.lower() == "standard":
                    groupwise_scales, init_b_intercept, rmsd_b = closedform_norm_glm_logsd(
                        X=input_data.X,
                        design_scale=input_data.design_scale[:, [0]],
                        constraints=input_data.constraints_scale[[0], [0]].values,
                        size_factors=size_factors_init,
                        groupwise_means=None,
                        link_fn=lambda sd: np.log(self.np_clip_param(sd, "sd"))
                    )
                    init_b = np.zeros([input_data.num_scale_params, input_data.X.shape[1]])
                    init_b[0, :] = init_b_intercept

                    # train scale, if the closed-form solution is inaccurate
                    self._train_scale = not (np.all(rmsd_b == 0) or rmsd_b.size == 0)

                    logger.debug("Using closed-form MME initialization for standard deviation")
                    logger.debug("Should train sd: %s", self._train_scale)
                elif init_b.lower() == "all_zero":
                    init_b = np.zeros([input_data.num_scale_params, input_data.X.shape[1]])

                    logger.debug("Using standard initialization for standard deviation")
                else:
                    raise ValueError("init_b string %s not recognized" % init_b)
                logger.debug("Should train sd: %s", self._train_scale)
        else:
            # Locations model:
            if isinstance(init_a, str) and (init_a.lower() == "auto" or init_a.lower() == "init_model"):
                my_loc_names = set(input_data.loc_names.values)
                my_loc_names = my_loc_names.intersection(set(init_model.input_data.loc_names.values))

                init_loc = np.zeros([input_data.num_loc_params, input_data.num_features])
                for parm in my_loc_names:
                    init_idx = np.where(init_model.input_data.loc_names == parm)[0]
                    my_idx = np.where(input_data.loc_names == parm)[0]
                    init_loc[my_idx] = init_model.a_var[init_idx]

                init_a = init_loc
                logger.debug("Using initialization based on input model for mean")

            # Scale model:
            if isinstance(init_b, str) and (init_b.lower() == "auto" or init_b.lower() == "init_model"):
                my_scale_names = set(input_data.scale_names.values)
                my_scale_names = my_scale_names.intersection(init_model.input_data.scale_names.values)

                init_scale = np.zeros([input_data.num_scale_params, input_data.num_features])
                for parm in my_scale_names:
                    init_idx = np.where(init_model.input_data.scale_names == parm)[0]
                    my_idx = np.where(input_data.scale_names == parm)[0]
                    init_scale[my_idx] = init_model.b_var[init_idx]

                init_b = init_scale
                logger.debug("Using initialization based on input model for dispersion")

        return init_a, init_b

    @property
    def input_data(self) -> InputData:
        return self._input_data<|MERGE_RESOLUTION|>--- conflicted
+++ resolved
@@ -266,23 +266,6 @@
                         raise ValueError("cannot use closed_form init for scale model " +
                                          "if scale model differs from loc model")
 
-<<<<<<< HEAD
-                        if size_factors_init is not None:
-                            init_mean = init_mean / size_factors_init
-                    else:
-                        init_mean = None
-
-                    if init_b.lower() == "closed_form":
-                        groupwise_scales, init_b, rmsd_b = closedform_norm_glm_logsd(
-                            X=input_data.X,
-                            mean=init_mean,
-                            design_scale=input_data.design_scale,
-                            constraints=input_data.constraints_scale.values,
-                            size_factors=size_factors_init,
-                            groupwise_means=groupwise_means,
-                            link_fn=lambda sd: np.log(self.np_clip_param(sd, "sd"))
-                        )
-=======
                     groupwise_scales, init_b, rmsd_b = closedform_norm_glm_logsd(
                         X=input_data.X,
                         design_scale=input_data.design_scale,
@@ -291,7 +274,6 @@
                         groupwise_means=groupwise_means,
                         link_fn=lambda sd: np.log(self.np_clip_param(sd, "sd"))
                     )
->>>>>>> 31ad8bd6
 
                     # train scale, if the closed-form solution is inaccurate
                     self._train_scale = not (np.all(rmsd_b == 0) or rmsd_b.size == 0)
